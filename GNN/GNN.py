from __future__ import annotations

from typing import Optional, Union

import tensorflow as tf
from numpy import array
from pandas import options

from GNN.GNN_BaseClass import BaseGNN
from GNN.graph_class import GraphObject

options.display.max_rows = 15


#######################################################################################################################
### CLASS GNN - NODE BASED ############################################################################################
#######################################################################################################################
class GNNnodeBased(BaseGNN):

    ## CONSTRUCTORS METHODS ###########################################################################################
    def __init__(self,
                 net_state: tf.keras.models.Sequential,
                 net_output: tf.keras.models.Sequential,
                 output_activation: Optional[tf.function],
                 optimizer: tf.keras.optimizers.Optimizer,
                 loss_function: tf.keras.losses.Loss,
                 loss_arguments: Optional[dict],
                 state_vect_dim: int,
                 max_iteration: int,
                 threshold: float,
                 addressed_problem: str,
                 extra_metrics: Optional[dict] = None,
                 extra_metrics_arguments: Optional[dict[str, dict]] = None,
                 path_writer: str = 'writer/',
                 namespace: str = 'GNN') -> None:
        """ CONSTRUCTOR
        :param net_state: (tf.keras.model.Sequential) MLP for the state network, initialized externally
        :param net_output: (tf.keras.model.Sequential) MLP for the output network, initialized externally
        :param optimizer: (tf.keras.optimizers) for gradient application, initialized externally
        :param loss_function: (tf.keras.losses) or (tf.function) for the loss computation
        :param loss_arguments: (dict) with some {'argument':values} one could pass to loss when computed
        :param output_activation: (tf.keras.activation) function in case net_output.layers[-1] is 'linear'
        :param max_iteration: (int) max number of iteration for the unfolding procedure (to reach convergence)
        :param threshold: threshold for specifying if convergence is reached or not
        :param path_writer: (str) path for saving TensorBoard objects
        :param addressed_problem: (str) in ['r','c'], 'r':regression, 'c':classification for the addressed problem
        :param extra_metrics: None or dict {'name':function} for metrics to be watched during training/validaion/test
        :param metrics_arguments: None or dict {'name':{'argument':value}} for arguments to be passed to extra_metrics
        :param state_vect_dim: None or (int)>=0, vector dim for a GNN which does not initialize states with node labels
        """
        # Check arguments
        if type(state_vect_dim) != int or state_vect_dim < 0: raise TypeError('param <state_vect_dim> must be int>=0')
        
        # parameters and hyperparameters
        super().__init__(optimizer, loss_function, loss_arguments, addressed_problem, extra_metrics, extra_metrics_arguments, path_writer, namespace)
        self.net_state = net_state
        self.net_output = net_output
        self.max_iteration = max_iteration
        self.state_threshold = threshold
        self.state_vect_dim = state_vect_dim
        
        # check last activation function: in case loss works with logits, it is set by <output_activation> parameter
        self.output_activation = tf.keras.activations.linear if output_activation is None else output_activation

    # -----------------------------------------------------------------------------------------------------------------
    def copy(self, *, path_writer: str = '', namespace: str = '', copy_weights: bool = True) -> Union['GNN', 'GNNedgeBased', 'GNNgraphBased', 'GNN2']:
        """ COPY METHOD
        :param path_writer: None or (str), to save copied gnn writer. Default is in the same folder + '_copied'
        :param copy_weights: (bool) True: copied_gnn.nets==self.nets; False: state and output are re-initialized
        :return: a Deep Copy of the GNN instance.
        """
        netS = tf.keras.models.clone_model(self.net_state)
        netO = tf.keras.models.clone_model(self.net_output)
        if copy_weights:
            netS.set_weights(self.net_state.get_weights())
            netO.set_weights(self.net_output.get_weights())
        return self.__class__(net_state=netS, net_output=netO, optimizer=self.optimizer.__class__(**self.optimizer.get_config()),
                              loss_function=self.loss_function, loss_arguments=self.loss_args, output_activation=self.output_activation,
                              max_iteration=self.max_iteration, threshold=self.state_threshold, addressed_problem=self.addressed_problem,
                              extra_metrics=self.extra_metrics, extra_metrics_arguments=self.mt_args, state_vect_dim=self.state_vect_dim,
                              path_writer=path_writer if path_writer else self.path_writer + '_copied/',
                              namespace=namespace if namespace else 'GNN')


    ## GETTERS AND SETTERS METHODs ####################################################################################
    def trainable_variables(self) -> tuple[list[list[tf.Tensor]], list[list[tf.Tensor]]]:
        return [self.net_state.trainable_variables], [self.net_output.trainable_variables]

    # -----------------------------------------------------------------------------------------------------------------
    def get_weights(self) -> tuple[list[list[array]], list[list[array]]]:
        return [self.net_state.get_weights()], [self.net_output.get_weights()]

    # -----------------------------------------------------------------------------------------------------------------
    def set_weights(self, weights_state: list[list[array]], weights_output: list[list[array]]) -> None:
        assert len(weights_state) == len(weights_output) == 1
        self.net_state.set_weights(weights_state[0])
        self.net_output.set_weights(weights_output[0])


    ## CALL/PREDICT METHOD ############################################################################################
    def __call__(self, g: GraphObject) -> tf.Tensor:
        """ return ONLY the GNN output in testo mode (training == False) for graph g of type GraphObject """
        out = self.Loop(g, training=False)[-1]
        return self.output_activation(out)


    ## LOOP METHODS ###################################################################################################
    # @tf.function
    def condition(self, k, state, state_old, *args) -> tf.bool:
        """ Boolean function condition for tf.while_loop correct processing graphs """
        
        # distance_vector is the Euclidean Distance: √ Σ(xi-yi)² between current state xi and past state yi
        outDistance = tf.sqrt(tf.reduce_sum(tf.square(tf.subtract(state, state_old)), axis=1))
        
        # state_norm is the norm of state_old, defined by ||state_old|| = √ Σxi²
        state_norm = tf.sqrt(tf.reduce_sum(tf.square(state_old), axis=1))
        
        # boolean vector that stores the "convergence reached" flag for each node
        scaled_state_norm = tf.math.scalar_mul(self.state_threshold, state_norm)
        
        # check whether global convergence and/or the maximum number of iterations have been reached
        checkDistanceVec = tf.greater(outDistance, scaled_state_norm)
        
        # compute boolean
        c1 = tf.reduce_any(checkDistanceVec)
        c2 = tf.less(k, self.max_iteration)
        return tf.logical_and(c1, c2)

    # -----------------------------------------------------------------------------------------------------------------
    # @tf.function
    def convergence(self, k, state, state_old, nodes, nodes_index, arcs_label, arcnode, training) -> tuple:
        # compute the incoming message for each node: shape == (len(source_nodes_index, Num state components)
        source_state = tf.gather(state, nodes_index[:, 0])
        
        # concatenate the gathered source node states with the corresponding arc labels
        arc_message = tf.concat([source_state, arcs_label], axis=1)
        if self.state_vect_dim:
            source_label = tf.gather(nodes, nodes_index[:, 0])
            arc_message = tf.concat([source_label, arc_message], axis=1)
        
        # multiply by ArcNode matrix to get the incoming average/total/normalized messages on each node
        message = tf.sparse.sparse_dense_matmul(arcnode, arc_message)
        
        # concatenate the destination node 'old' states to the incoming messages
        inp_state = tf.concat((nodes, state, message) if self.state_vect_dim else (state, message), axis=1)
        
        # compute new state and update step iteration counter
        state_new = self.net_state(inp_state, training=training)
        return k + 1, state_new, state, nodes, nodes_index, arcs_label, arcnode, training

    # -----------------------------------------------------------------------------------------------------------------
    # @tf.function
    def apply_filters(self, state_converged, nodes, nodes_index, arcs_label, mask) -> tf.Tensor:
        """ takes only nodes states for those with output_mask==1 AND belonging to set (in case Dataset == 1 Graph) """
        if self.state_vect_dim: state_converged = tf.concat((nodes, state_converged), axis=1)
        return tf.boolean_mask(state_converged, mask)

    # -----------------------------------------------------------------------------------------------------------------
    def Loop(self, g: GraphObject, *, training: bool = False, nodeplus: Optional[tf.Tensor] = None, arcplus: Optional[tf.Tensor] = None) \
            -> tuple[int, tf.Tensor, tf.Tensor]:
        """ process a single graph, returning iteration, states and output """
        
        # retrieve quantities from graph f
        nodes = tf.constant(g.getNodes(), dtype=tf.float32)
        nodes_index = tf.constant(g.getArcs()[:, :2], dtype=tf.int32)
        arcs_label = tf.constant(g.getArcs()[:, 2:], dtype=tf.float32)
        arcnode = self.ArcNode2SparseTensor(g.getArcNode())
        mask = tf.logical_and(g.getSetMask(), g.getOutputMask())
        
        # concatenate other quantities, if LGNN 2+
        if nodeplus is not None: nodes = tf.concat([nodes, nodeplus], axis=1)
        if arcplus is not None: arcs_label = tf.concat([arcs_label, arcplus], axis=1)
        
        # initialize all the useful variables for convergence loop
        k = tf.constant(0, dtype=tf.float32)
        state = tf.zeros((nodes.shape[0], self.state_vect_dim), dtype=tf.float32) if self.state_vect_dim > 0 else tf.constant(nodes, dtype=tf.float32)
        state_old = tf.ones_like(state, dtype=tf.float32)
        training = tf.constant(training)
        
        # loop until convergence is reached
        k, state, state_old, *_ = tf.while_loop(self.condition, self.convergence, [k, state, state_old, nodes, nodes_index, arcs_label, arcnode, training])
        
        # out_st is the converged state for the filtered nodes, depending on g.set_mask
        input_to_net_output = self.apply_filters(state, nodes, nodes_index, arcs_label, mask)
        
        # compute the output of the gnn network
        out = self.net_output(input_to_net_output, training=training)
        return k, state, out


    ## EVALUATE METHODs ###############################################################################################
    def evaluate_single_graph(self, g: GraphObject, class_weights: Union[int, float, list[float]], training: bool) -> tuple:
<<<<<<< HEAD
        iter, loss, targs, out = super().evaluate_single_graph(g, class_weights=class_weights, training=training)
        return iter, loss, targs, self.output_activation(out)

=======
        """ evaluate method for evaluating one graph single graph. Returns iteration, loss, target and output """
        # get targets
        targs = tf.constant(g.getTargets(), dtype=tf.float32)
        if g.problem_based != 'g': targs = targs[tf.logical_and(g.getSetMask(), g.getOutputMask())]
        # graph processing
        iter, _, out = self.Loop(g, training=training)
        # weighted loss if class_metrics != 1, else it does not modify loss values
        loss_weight = tf.reduce_sum(class_weights * targs, axis=1)
        loss = self.loss_function(targs, out, **self.loss_args)
        loss *= loss_weight
        return iter, loss, targs, self.output_activation(out)

    # -----------------------------------------------------------------------------------------------------------------
    def evaluate(self, g: Union[GraphObject, list[GraphObject]], class_weights: Union[int, float, list[float]]) -> tuple:
        """ return ALL the metrics in self.extra_metrics + Iter & Loss for a GraphObject or a list of GraphObjects
        :param g: element/list of GraphObject to be evaluated
        :param class_weights: (list) [w0, w1,...,wc] for classification task, specify the weight for weighted loss
        :return: metrics, float(loss) target_labels, prediction_labels, targets_raw and prediction_raw,
        """
        # chech if inputs are GraphObject OR list(s) of GraphObject(s)
        if not (type(g) == GraphObject or (type(g) == list and all(isinstance(x, GraphObject) for x in g))):
            raise TypeError('type of param <g> must be GraphObject or list of GraphObjects')
        if type(g) == GraphObject: g = [g]
        iters, losses, targets, outs = zip(*[self.evaluate_single_graph(i, class_weights, training=False) for i in g])
        # concatenate all the values from every graph and take clas labels or values
        loss = tf.concat(losses, axis=0)
        targets = tf.concat(targets, axis=0)
        y_score = tf.concat(outs, axis=0)
        y_true = tf.argmax(targets, axis=1) if self.addressed_problem == 'c' else targets
        y_pred = tf.argmax(y_score, axis=1) if self.addressed_problem == 'c' else y_score
        # evaluate metrics
        metr = {k: float(self.extra_metrics[k](y_true, y_pred, **self.mt_args.get(k, dict()))) for k in self.extra_metrics}
        metr['It'] = int(tf.reduce_mean(iters))
        metr['Loss'] = float(tf.reduce_mean(loss))
        return metr, metr['Loss'], y_true, y_pred, targets, y_score

    ## TRAINING METHOD ################################################################################################
    def train(self, gTr: Union[GraphObject, list[GraphObject]], epochs: int = 10,
              gVa: Union[GraphObject, list[GraphObject], None] = None, validation_freq: int = 10, max_fails: int = 10,
              class_weights: Union[int, list[float]] = 1, *, mean: bool = False, verbose: int = 3) -> None:
        """ TRAIN PROCEDURE
        :param gTr: element/list of GraphObjects used for the learning procedure
        :param epochs: (int) the max number of epochs for the learning procedure
        :param gVa: element/list of GraphsObjects for early stopping
        :param validation_freq: (int) specifies how many epochs must be completed before evaluating gVa and gTr
        :param max_fails: (int) specifies the max number of failures before early sopping
        :param class_weights: (list) [w0, w1,...,wc] for classification task, specify the weight for weighted loss
        :param mean: (bool) if False the applied gradients are computed as the sum of every iteration, else as the mean
        :param verbose: (int) 0: silent mode; 1: print history; 2:print epochs/batches, 3: history + epochs/batches
        """

        # - - - - - - - - - - - - - - - - - - - - - - - - - - - - - - - - - - - - - - - - - - - - - - - - - - - - - - -
        def checktype(elem: Optional[Union[GraphObject, list[GraphObject]]]):
            """ check if type(elem) is correct. If so, return None or a list og GraphObjects """
            if elem is None: return None
            if type(elem) == GraphObject: return [elem]
            elif isinstance(elem, (list, tuple)) and all(isinstance(x, GraphObject) for x in elem): return list(elem)
            else: raise TypeError('Error - <gTr> and/or <gVa> are not GraphObject or LIST/TUPLE of GraphObjects')

        # - - - - - - - - - - - - - - - - - - - - - - - - - - - - - - - - - - - - - - - - - - - - - - - - - - - - - - -
        def reset_validation(valid_loss: float):
            """ inner-method used to reset the validation check parameters and to save the 'best weights until now' """
            return valid_loss, 0, self.net_state.get_weights(), self.net_output.get_weights()

        # - - - - - - - - - - - - - - - - - - - - - - - - - - - - - - - - - - - - - - - - - - - - - - - - - - - - - - -
        def training_step(gTr: GraphObject, mean: bool):
            """ compute the gradients and apply them """
            with tf.GradientTape() as tape:
                iter, loss, *_ = self.evaluate_single_graph(gTr, class_weights, training=True)
            dwbS, dwbO = tape.gradient(loss, [self.net_state.trainable_variables, self.net_output.trainable_variables])
            # average net_state dw and db w.r.t. the number of iteration.
            if mean: dwbS = [i / iter for i in dwbS]
            # apply gradients
            zipped = zip(dwbS + dwbO, self.net_state.trainable_variables + self.net_output.trainable_variables)
            self.optimizer.apply_gradients(zipped)

        ### TRAINING FUNCTION -----------------------------------------------------------------------------------------
        if verbose not in range(4): raise ValueError('param <verbose> not in [0,1,2,3]')
        # Checking type for gTr and gVa + Initialization of Validation parameters
        gTr, gVa = checktype(gTr), checktype(gVa)
        # Writers: Training, Validation (scalars) + Net_state, Net_output (histogram for weights/biases)
        netS_writer = tf.summary.create_file_writer(self.path_writer + 'Net - State')
        netO_writer = tf.summary.create_file_writer(self.path_writer + 'Net - Output')
        trainining_writer = tf.summary.create_file_writer(self.path_writer + 'Training')
        if gVa:
            lossVa = self.history['Best Loss Va'][-1] if self.history['Best Loss Va'] else float(1e30)
            vbest_loss, vfails, ws, wo = reset_validation(lossVa)
            validation_writer = tf.summary.create_file_writer(self.path_writer + 'Validation')
        # pre-Training procedure: check if it's the first learning time to correctly update tensorboard
        # os.system('cls' if os.name == 'nt' else 'clear')
        initial_epoch = self.history['Epoch'][-1] + 1 if self.history['Epoch'] else 0
        epochs += initial_epoch
        for e in range(initial_epoch, epochs):
            # TRAINING STEP
            for i, elem in enumerate(gTr):
                training_step(elem, mean=mean)
                if verbose > 1: print(' > Epoch {:4d}/{} \t\t> Batch {:4d}/{}'.format(e, epochs, i + 1, len(gTr)), end='\r')
            # TRAINING EVALUATION STEP
            if e % validation_freq == 0:
                metricsTr, *_ = self.evaluate(gTr, class_weights)
                # History Update
                self.history['Epoch'].append(e)
                self.update_history('Tr', metricsTr)
                # TensorBoard Update Tr: Losses, Interation@Convergence, Accuracies + histograms of weights
                self.write_vals(trainining_writer, metricsTr, e)
                self.write_net_weights(netS_writer, self.net_state.get_weights(), e, net_name='N1')
                self.write_net_weights(netO_writer, self.net_output.get_weights(), e, net_name='N2')
            # VALIDATION STEP
            if (e % validation_freq == 0) and gVa:
                metricsVa, lossVa, *_ = self.evaluate(gVa, class_weights)
                # Validation check
                if lossVa < vbest_loss: vbest_loss, vfails, ws, wo = reset_validation(lossVa)
                else: vfails += 1
                # History Update
                self.history['Best Loss Va'].append(vbest_loss)
                self.history['Fail'].append(vfails)
                self.update_history('Va', metricsVa)
                # TensorBoard Update Va: Losses, Interation@Convergence, Accuracies + histograms of weights
                self.write_vals(validation_writer, metricsVa, e)
                # Early Stoping - reached max_fails for validation set
                if vfails >= max_fails:
                    self.net_state.set_weights(ws)
                    self.net_output.set_weights(wo)
                    print('\r Validation Stop')
                    break
            # PRINT HISTORY
            if (e % validation_freq == 0) and verbose in [1, 3]: self.printHistory()
        else: print('\r End of Epochs Stop')
        # Tensorboard Update FINAL: write BEST WEIGHTS + BIASES
        self.write_net_weights(netS_writer, self.net_state.get_weights(), e, net_name='N1')
        self.write_net_weights(netO_writer, self.net_output.get_weights(), e, net_name='N2')

    ## TEST METHOD ####################################################################################################
    def test(self, gTe: Union[GraphObject, list[GraphObject]], *, acc_classes: bool = True, rocdir: str = '',
             micro_and_macro: bool = False, prisofsdir: str = '') -> dict[str, list[float]]:
        """ TEST PROCEDURE
        :param gTe: element/list of GraphObjects for testing procedure
        :param accuracy_class: (bool) if True print accuracy for classes
        :param rocdir: (str) path for saving ROC images file
        :param micro_and_macro: (bool) for computing micro and macro average quantities in roc curve
        :param prisofsdir: (str) path for saving Precision-Recall curve with ISO F-Score images file
        :return: metrics for gTe
        """
        if type(gTe) != GraphObject and not (type(gTe) == list and all(isinstance(x, GraphObject) for x in gTe)):
            raise TypeError('type of param <gTe> must be GraphObject or list of GraphObjects')
        if not all(isinstance(x, str) for x in [rocdir, prisofsdir]):
            raise TypeError('type of params <roc> and <prisofs> must be str')
        # Evaluate all the metrics in gnn.extra_metrics + Iter and Loss
        metricsTe, lossTe, y_true, y_pred, targets, y_score = self.evaluate(gTe, class_weights=1)
        # Accuracy per Class: shape = (1,number_classes)
        if acc_classes and self.addressed_problem == 'c':
            accuracy_classes = mt.accuracy_per_class(y_true, y_pred)
            metricsTe['Acc Classes'] = accuracy_classes
        # ROC e PR curves
        if rocdir: mt.ROC(targets, y_score, rocdir, micro_and_macro)
        if prisofsdir: mt.PRISOFS(targets, y_score, prisofsdir)
        return metricsTe

    ## K-FOLD CROSS VALIDATION METHOD #################################################################################
    def LKO(self, dataset: Union[list[GraphObject], list[list[GraphObject]]], node_aggregation: str,
            number_of_batches: int = 10, seed: Optional[float] = None, normalize_method: str = 'gTr', verbose: int = 3,
            acc_classes: bool = False, epochs: int = 500, useVa: bool = False, validation_freq: int = 10,
            max_fails: int = 10, class_weights: Union[int, float, list[Union[float, int]]] = 1, mean: bool = False) -> dict[str, list[float]]:
        """ LEAVE K OUT PROCEDURE
        :param dataset: (list) of GraphObject OR (list) of lists of GraphObject on which <gnn> has to be valuated
                            > NOTE: for graph-based problem, if type(dataset) == list of GraphObject,
                            s.t. len(dataset) == number of graphs in the dataset,
                            then i-th class will may be have different frequencies among batches
                            [so the i-th class may me more present in a batch and absent in another batch].
                            Otherwise, if type(dataset) == list of lists, s.t. len(dataset) == number of classes AND
                            len(dataset[i]) == number of graphs belonging to i-th class,
                            then i-th class will have the same frequency among all the batches
                            [so the i-th class will be as frequent in a single batch as in the entire dataset].
        :param node_aggregation: (str) for node aggregation method during dataset creation. See GraphObject for details
        :param number_of_batches: (int) define how many batches will be considered in LKO procedure
        :param seed: (int or None) for fixed-shuffle options
        :param normalize_method: (str) in ['gTr,'all'], see normalize_graphs for details
        :param verbose: (int) 0: silent mode; 1:print epochs/batches; 2: print history; 3: history + epochs/batches
        :param acc_classes: (bool) return or not the accuracy for each class in metrics
        :param epochs: (int) number of epochs for training <gnn>, the gnn will be trained for all the epochs
        :param Va: (bool) if True, Early Stopping is considered during learning procedure; None otherwise
        :param validation_freq: (int) specifies how many epochs must be completed before evaluating gVa and gTr
        :param max_fails: (int) specifies the max number of failures before early sopping
        :param class_weights: (list) [w0, w1,...,wc] for classification task, specify the weight for weighted loss
        :param mean: (bool) if False the applied gradients are computed as the sum of every iteration, else as the mean
        :return: a dict containing all the considered metrics in <gnn>.history
        """
        # classification vs regression LKO problem: see :param dataset: for details
        if all(isinstance(i, GraphObject) for i in dataset): dataset = [dataset]
        # Shuffling procedure: fix/not fix seed parameter, then shuffle classes and/or elements in each class/dataset
        if seed: np.random.seed(seed)
        np.random.shuffle(dataset)
        for i in dataset: np.random.shuffle(i)
        # Dataset creation, based on param <dataset>
        if useVa: number_of_batches += 1
        dataset_batches = [utils.getbatches(elem, node_aggregation=node_aggregation,
                                            number_of_batches=number_of_batches, one_graph_per_batch=False)
                           for i, elem in enumerate(dataset)]
        flatten = lambda l: [item for sublist in l for item in sublist]
        flattened = [flatten([i[j] for i in dataset_batches]) for j in range(number_of_batches)]
        # shuffle again to mix classes inside batches, so that i-th class does not appears there at the same position
        for i in flattened: np.random.shuffle(i)
        # Final dataset for LKO procedure: merge graphs belonging to classes/dataset to obtain 1 GraphObject per batch
        dataset = [GraphObject.merge(i, node_aggregation=node_aggregation) for i in flattened]
        # results
        metrics = {i: list() for i in list(self.extra_metrics) + ['It', 'Loss']}
        if acc_classes: metrics['Acc Classes'] = list()
        # LKO PROCEDURE
        len_dataset = len(dataset) - (1 if useVa else 0)
        for i in range(len_dataset):
            # split dataset in training/validation/test set
            gTr = dataset.copy()
            gTe = gTr.pop(i)
            gVa = gTr.pop(-1) if useVa else None
            # normalization procedure
            utils.normalize_graphs(gTr, gVa, gTe, based_on=normalize_method)
            # gnn creation, learning and test
            print('GNN {0}/{1}'.format(i + 1, len_dataset))
            gnn_temp = self.copy(copy_weights=False, path_writer=self.path_writer + str(i))
            gnn_temp.train(gTr, epochs, gVa, validation_freq, max_fails, class_weights, mean=mean, verbose=verbose)
            M = gnn_temp.test(gTe, acc_classes=acc_classes)
            # evaluate metrics
            for m in M: metrics[m].append(M[m])
        return metrics

    ## STATIC METHODs #################################################################################################
    @staticmethod
    def ArcNode2SparseTensor(ArcNode) -> tf.Tensor:
        # ArcNode Tensor, then reordered to be correctly computable. NOTE: reorder() recommended by TF2.0+
        indices = [[ArcNode.row[i], ArcNode.col[i]] for i in range(ArcNode.shape[0])]
        arcnode = tf.SparseTensor(indices, values=ArcNode.data, dense_shape=ArcNode.shape)
        arcnode = tf.sparse.transpose(arcnode)
        arcnode = tf.sparse.reorder(arcnode)
        arcnode = tf.cast(arcnode, dtype=tf.float32)
        return arcnode

    # -----------------------------------------------------------------------------------------------------------------
    @staticmethod
    def write_net_weights(writer: tf.summary.SummaryWriter, val_list: list[tf.Tensor], epoch: int, net_name: str) -> None:
        if net_name not in ['N1', 'N2']: raise ValueError('param net_name must be in [N1,N2]')
        weights, biases = val_list[0::2], val_list[1::2]
        length = len(weights)
        names = [net_name + ' L' + str(i) for i in range(length)]
        with writer.as_default():
            with tf.name_scope('Nets: Weights'):
                for i in range(length): tf.summary.histogram(names[i], weights[i], step=epoch)
            with tf.name_scope('Net: Biases'):
                for i in range(length): tf.summary.histogram(names[i], biases[i], step=epoch)

    # -----------------------------------------------------------------------------------------------------------------
    @staticmethod
    def write_vals(writer: tf.summary.SummaryWriter, metrics: dict[str, float], epoch: int) -> None:
        if type(metrics) != dict: raise TypeError('type of param <metrics> must be dict')
        names = {'Acc': 'Accuracy', 'Bacc': 'Balanced Accuracy', 'Ck': 'Cohen\'s Kappa', 'Js': 'Jaccard Score',
                 'Fs': 'F1-Score', 'Prec': 'Precision Score', 'Rec': 'Recall Score', 'Tpr': 'TPR', 'Tnr': 'TNR',
                 'Fpr': 'FPR', 'Fnr': 'FNR', 'Loss': 'Loss', 'It': 'Iteration @ Convergence'}
        namescopes = {**{i: 'Accuracy & Loss' for i in ['Acc', 'Bacc', 'It', 'Loss']},
                      **{i: 'F-Score, Precision and Recall' for i in ['Fs', 'Prec', 'Rec']},
                      **{i: 'Positive and Negative Rates' for i in ['Tpr', 'Tnr', 'Fpr', 'Fnr']},
                      **{i: 'Scores' for i in ['Ck', 'Js']}}
        with writer.as_default():
            for i in metrics:
                with tf.name_scope(namescopes[i]):
                    tf.summary.scalar(names[i], metrics[i], step=epoch, description=names[i])

>>>>>>> b9064bf8

#######################################################################################################################
### CLASS GNN - GRAPH BASED ###########################################################################################
#######################################################################################################################
class GNNgraphBased(GNNnodeBased):
    def Loop(self, g: GraphObject, *, nodeplus=None, arcplus=None, training: bool = False) -> tuple[int, tf.Tensor, tf.Tensor]:
        iter, state_nodes, out_nodes = super().Loop(g, nodeplus=nodeplus, arcplus=arcplus, training=training)
        
        # obtain a single output for each graph, by using nodegraph matrix to the output of all of its nodes
        nodegraph = tf.constant(g.getNodeGraph(), dtype=tf.float32)
        out_gnn = tf.matmul(nodegraph, out_nodes, transpose_a=True)
        return iter, state_nodes, out_gnn


#######################################################################################################################
### CLASS GNN - EDGE BASED ############################################################################################
#######################################################################################################################
class GNNedgeBased(GNNnodeBased):
    # @tf.function
    def apply_filters(self, state_converged, nodes, nodes_index, arcs_label, mask) -> tf.Tensor:
        """ takes only arcs info of those with output_mask==1 AND belonging to set (in case Dataset == 1 Graph) """
        if self.state_vect_dim: state_converged = tf.concat((nodes, state_converged), axis=1)
        
        # gather source nodes state
        source_state = tf.gather(state_converged, nodes_index[:, 0])
        source_state = tf.cast(source_state, tf.float32)
        
        # gather destination nodes state
        destination_state = tf.gather(state_converged, nodes_index[:, 1])
        destination_state = tf.cast(destination_state, tf.float32)
        
        # concatenate source and destination states to arc labels
        arc_state = tf.concat([source_state, destination_state, arcs_label], axis=1)
        
        # takes only arcs states for those with output_mask==1 AND belonging to the set (in case Dataset == 1 Graph)
        return tf.boolean_mask(arc_state, mask)


#######################################################################################################################
### CLASS GNN - NODE BASED ## First MLP, then sum-up for states #######################################################
#######################################################################################################################
## GNN v1 by A.Rossi and M.Tiezzi
class GNN2(GNNnodeBased):
    # @tf.function
    def convergence(self, k, state, state_old, nodes, nodes_index, arcs_label, arcnode, training):
        # gather source nodes label
        source_label = tf.gather(nodes, nodes_index[:, 0])
        source_label = tf.cast(source_label, tf.float32)
        
        # gather destination nodes label
        destination_label = tf.gather(nodes, nodes_index[:, 1])
        destination_label = tf.cast(destination_label, tf.float32)
        
        # gather destination nodes state
        destination_state = tf.gather(state, nodes_index[:, 1])
        destination_state = tf.cast(destination_state, tf.float32)
        
        # concatenate: source_node_label, destination_node_label, edge_attributes and destinatino_node_state
        arc_message = tf.concat([source_label, destination_label, arcs_label, destination_state], axis=1)
        arc_message = tf.cast(arc_message, tf.float32)  # re-cast to be computable, CAN BE OMITTED
        
        # compute the incoming message for each node with MLP: shape == (len(source_nodes_index, Num state components)
        messages = self.net_state(arc_message, training=training)

        # multiply by ArcNode matrix to get the incoming average/total/normalized messages on each node and
        # compute new state and update step iteration counter
        state_new = tf.sparse.sparse_dense_matmul(arcnode, messages)
        state_new = tf.cast(state_new, tf.float32)
        k = k + 1
        return k, state_new, state, nodes, nodes_index, arcs_label, arcnode, training<|MERGE_RESOLUTION|>--- conflicted
+++ resolved
@@ -186,281 +186,7 @@
         # compute the output of the gnn network
         out = self.net_output(input_to_net_output, training=training)
         return k, state, out
-
-
-    ## EVALUATE METHODs ###############################################################################################
-    def evaluate_single_graph(self, g: GraphObject, class_weights: Union[int, float, list[float]], training: bool) -> tuple:
-<<<<<<< HEAD
-        iter, loss, targs, out = super().evaluate_single_graph(g, class_weights=class_weights, training=training)
-        return iter, loss, targs, self.output_activation(out)
-
-=======
-        """ evaluate method for evaluating one graph single graph. Returns iteration, loss, target and output """
-        # get targets
-        targs = tf.constant(g.getTargets(), dtype=tf.float32)
-        if g.problem_based != 'g': targs = targs[tf.logical_and(g.getSetMask(), g.getOutputMask())]
-        # graph processing
-        iter, _, out = self.Loop(g, training=training)
-        # weighted loss if class_metrics != 1, else it does not modify loss values
-        loss_weight = tf.reduce_sum(class_weights * targs, axis=1)
-        loss = self.loss_function(targs, out, **self.loss_args)
-        loss *= loss_weight
-        return iter, loss, targs, self.output_activation(out)
-
-    # -----------------------------------------------------------------------------------------------------------------
-    def evaluate(self, g: Union[GraphObject, list[GraphObject]], class_weights: Union[int, float, list[float]]) -> tuple:
-        """ return ALL the metrics in self.extra_metrics + Iter & Loss for a GraphObject or a list of GraphObjects
-        :param g: element/list of GraphObject to be evaluated
-        :param class_weights: (list) [w0, w1,...,wc] for classification task, specify the weight for weighted loss
-        :return: metrics, float(loss) target_labels, prediction_labels, targets_raw and prediction_raw,
-        """
-        # chech if inputs are GraphObject OR list(s) of GraphObject(s)
-        if not (type(g) == GraphObject or (type(g) == list and all(isinstance(x, GraphObject) for x in g))):
-            raise TypeError('type of param <g> must be GraphObject or list of GraphObjects')
-        if type(g) == GraphObject: g = [g]
-        iters, losses, targets, outs = zip(*[self.evaluate_single_graph(i, class_weights, training=False) for i in g])
-        # concatenate all the values from every graph and take clas labels or values
-        loss = tf.concat(losses, axis=0)
-        targets = tf.concat(targets, axis=0)
-        y_score = tf.concat(outs, axis=0)
-        y_true = tf.argmax(targets, axis=1) if self.addressed_problem == 'c' else targets
-        y_pred = tf.argmax(y_score, axis=1) if self.addressed_problem == 'c' else y_score
-        # evaluate metrics
-        metr = {k: float(self.extra_metrics[k](y_true, y_pred, **self.mt_args.get(k, dict()))) for k in self.extra_metrics}
-        metr['It'] = int(tf.reduce_mean(iters))
-        metr['Loss'] = float(tf.reduce_mean(loss))
-        return metr, metr['Loss'], y_true, y_pred, targets, y_score
-
-    ## TRAINING METHOD ################################################################################################
-    def train(self, gTr: Union[GraphObject, list[GraphObject]], epochs: int = 10,
-              gVa: Union[GraphObject, list[GraphObject], None] = None, validation_freq: int = 10, max_fails: int = 10,
-              class_weights: Union[int, list[float]] = 1, *, mean: bool = False, verbose: int = 3) -> None:
-        """ TRAIN PROCEDURE
-        :param gTr: element/list of GraphObjects used for the learning procedure
-        :param epochs: (int) the max number of epochs for the learning procedure
-        :param gVa: element/list of GraphsObjects for early stopping
-        :param validation_freq: (int) specifies how many epochs must be completed before evaluating gVa and gTr
-        :param max_fails: (int) specifies the max number of failures before early sopping
-        :param class_weights: (list) [w0, w1,...,wc] for classification task, specify the weight for weighted loss
-        :param mean: (bool) if False the applied gradients are computed as the sum of every iteration, else as the mean
-        :param verbose: (int) 0: silent mode; 1: print history; 2:print epochs/batches, 3: history + epochs/batches
-        """
-
-        # - - - - - - - - - - - - - - - - - - - - - - - - - - - - - - - - - - - - - - - - - - - - - - - - - - - - - - -
-        def checktype(elem: Optional[Union[GraphObject, list[GraphObject]]]):
-            """ check if type(elem) is correct. If so, return None or a list og GraphObjects """
-            if elem is None: return None
-            if type(elem) == GraphObject: return [elem]
-            elif isinstance(elem, (list, tuple)) and all(isinstance(x, GraphObject) for x in elem): return list(elem)
-            else: raise TypeError('Error - <gTr> and/or <gVa> are not GraphObject or LIST/TUPLE of GraphObjects')
-
-        # - - - - - - - - - - - - - - - - - - - - - - - - - - - - - - - - - - - - - - - - - - - - - - - - - - - - - - -
-        def reset_validation(valid_loss: float):
-            """ inner-method used to reset the validation check parameters and to save the 'best weights until now' """
-            return valid_loss, 0, self.net_state.get_weights(), self.net_output.get_weights()
-
-        # - - - - - - - - - - - - - - - - - - - - - - - - - - - - - - - - - - - - - - - - - - - - - - - - - - - - - - -
-        def training_step(gTr: GraphObject, mean: bool):
-            """ compute the gradients and apply them """
-            with tf.GradientTape() as tape:
-                iter, loss, *_ = self.evaluate_single_graph(gTr, class_weights, training=True)
-            dwbS, dwbO = tape.gradient(loss, [self.net_state.trainable_variables, self.net_output.trainable_variables])
-            # average net_state dw and db w.r.t. the number of iteration.
-            if mean: dwbS = [i / iter for i in dwbS]
-            # apply gradients
-            zipped = zip(dwbS + dwbO, self.net_state.trainable_variables + self.net_output.trainable_variables)
-            self.optimizer.apply_gradients(zipped)
-
-        ### TRAINING FUNCTION -----------------------------------------------------------------------------------------
-        if verbose not in range(4): raise ValueError('param <verbose> not in [0,1,2,3]')
-        # Checking type for gTr and gVa + Initialization of Validation parameters
-        gTr, gVa = checktype(gTr), checktype(gVa)
-        # Writers: Training, Validation (scalars) + Net_state, Net_output (histogram for weights/biases)
-        netS_writer = tf.summary.create_file_writer(self.path_writer + 'Net - State')
-        netO_writer = tf.summary.create_file_writer(self.path_writer + 'Net - Output')
-        trainining_writer = tf.summary.create_file_writer(self.path_writer + 'Training')
-        if gVa:
-            lossVa = self.history['Best Loss Va'][-1] if self.history['Best Loss Va'] else float(1e30)
-            vbest_loss, vfails, ws, wo = reset_validation(lossVa)
-            validation_writer = tf.summary.create_file_writer(self.path_writer + 'Validation')
-        # pre-Training procedure: check if it's the first learning time to correctly update tensorboard
-        # os.system('cls' if os.name == 'nt' else 'clear')
-        initial_epoch = self.history['Epoch'][-1] + 1 if self.history['Epoch'] else 0
-        epochs += initial_epoch
-        for e in range(initial_epoch, epochs):
-            # TRAINING STEP
-            for i, elem in enumerate(gTr):
-                training_step(elem, mean=mean)
-                if verbose > 1: print(' > Epoch {:4d}/{} \t\t> Batch {:4d}/{}'.format(e, epochs, i + 1, len(gTr)), end='\r')
-            # TRAINING EVALUATION STEP
-            if e % validation_freq == 0:
-                metricsTr, *_ = self.evaluate(gTr, class_weights)
-                # History Update
-                self.history['Epoch'].append(e)
-                self.update_history('Tr', metricsTr)
-                # TensorBoard Update Tr: Losses, Interation@Convergence, Accuracies + histograms of weights
-                self.write_vals(trainining_writer, metricsTr, e)
-                self.write_net_weights(netS_writer, self.net_state.get_weights(), e, net_name='N1')
-                self.write_net_weights(netO_writer, self.net_output.get_weights(), e, net_name='N2')
-            # VALIDATION STEP
-            if (e % validation_freq == 0) and gVa:
-                metricsVa, lossVa, *_ = self.evaluate(gVa, class_weights)
-                # Validation check
-                if lossVa < vbest_loss: vbest_loss, vfails, ws, wo = reset_validation(lossVa)
-                else: vfails += 1
-                # History Update
-                self.history['Best Loss Va'].append(vbest_loss)
-                self.history['Fail'].append(vfails)
-                self.update_history('Va', metricsVa)
-                # TensorBoard Update Va: Losses, Interation@Convergence, Accuracies + histograms of weights
-                self.write_vals(validation_writer, metricsVa, e)
-                # Early Stoping - reached max_fails for validation set
-                if vfails >= max_fails:
-                    self.net_state.set_weights(ws)
-                    self.net_output.set_weights(wo)
-                    print('\r Validation Stop')
-                    break
-            # PRINT HISTORY
-            if (e % validation_freq == 0) and verbose in [1, 3]: self.printHistory()
-        else: print('\r End of Epochs Stop')
-        # Tensorboard Update FINAL: write BEST WEIGHTS + BIASES
-        self.write_net_weights(netS_writer, self.net_state.get_weights(), e, net_name='N1')
-        self.write_net_weights(netO_writer, self.net_output.get_weights(), e, net_name='N2')
-
-    ## TEST METHOD ####################################################################################################
-    def test(self, gTe: Union[GraphObject, list[GraphObject]], *, acc_classes: bool = True, rocdir: str = '',
-             micro_and_macro: bool = False, prisofsdir: str = '') -> dict[str, list[float]]:
-        """ TEST PROCEDURE
-        :param gTe: element/list of GraphObjects for testing procedure
-        :param accuracy_class: (bool) if True print accuracy for classes
-        :param rocdir: (str) path for saving ROC images file
-        :param micro_and_macro: (bool) for computing micro and macro average quantities in roc curve
-        :param prisofsdir: (str) path for saving Precision-Recall curve with ISO F-Score images file
-        :return: metrics for gTe
-        """
-        if type(gTe) != GraphObject and not (type(gTe) == list and all(isinstance(x, GraphObject) for x in gTe)):
-            raise TypeError('type of param <gTe> must be GraphObject or list of GraphObjects')
-        if not all(isinstance(x, str) for x in [rocdir, prisofsdir]):
-            raise TypeError('type of params <roc> and <prisofs> must be str')
-        # Evaluate all the metrics in gnn.extra_metrics + Iter and Loss
-        metricsTe, lossTe, y_true, y_pred, targets, y_score = self.evaluate(gTe, class_weights=1)
-        # Accuracy per Class: shape = (1,number_classes)
-        if acc_classes and self.addressed_problem == 'c':
-            accuracy_classes = mt.accuracy_per_class(y_true, y_pred)
-            metricsTe['Acc Classes'] = accuracy_classes
-        # ROC e PR curves
-        if rocdir: mt.ROC(targets, y_score, rocdir, micro_and_macro)
-        if prisofsdir: mt.PRISOFS(targets, y_score, prisofsdir)
-        return metricsTe
-
-    ## K-FOLD CROSS VALIDATION METHOD #################################################################################
-    def LKO(self, dataset: Union[list[GraphObject], list[list[GraphObject]]], node_aggregation: str,
-            number_of_batches: int = 10, seed: Optional[float] = None, normalize_method: str = 'gTr', verbose: int = 3,
-            acc_classes: bool = False, epochs: int = 500, useVa: bool = False, validation_freq: int = 10,
-            max_fails: int = 10, class_weights: Union[int, float, list[Union[float, int]]] = 1, mean: bool = False) -> dict[str, list[float]]:
-        """ LEAVE K OUT PROCEDURE
-        :param dataset: (list) of GraphObject OR (list) of lists of GraphObject on which <gnn> has to be valuated
-                            > NOTE: for graph-based problem, if type(dataset) == list of GraphObject,
-                            s.t. len(dataset) == number of graphs in the dataset,
-                            then i-th class will may be have different frequencies among batches
-                            [so the i-th class may me more present in a batch and absent in another batch].
-                            Otherwise, if type(dataset) == list of lists, s.t. len(dataset) == number of classes AND
-                            len(dataset[i]) == number of graphs belonging to i-th class,
-                            then i-th class will have the same frequency among all the batches
-                            [so the i-th class will be as frequent in a single batch as in the entire dataset].
-        :param node_aggregation: (str) for node aggregation method during dataset creation. See GraphObject for details
-        :param number_of_batches: (int) define how many batches will be considered in LKO procedure
-        :param seed: (int or None) for fixed-shuffle options
-        :param normalize_method: (str) in ['gTr,'all'], see normalize_graphs for details
-        :param verbose: (int) 0: silent mode; 1:print epochs/batches; 2: print history; 3: history + epochs/batches
-        :param acc_classes: (bool) return or not the accuracy for each class in metrics
-        :param epochs: (int) number of epochs for training <gnn>, the gnn will be trained for all the epochs
-        :param Va: (bool) if True, Early Stopping is considered during learning procedure; None otherwise
-        :param validation_freq: (int) specifies how many epochs must be completed before evaluating gVa and gTr
-        :param max_fails: (int) specifies the max number of failures before early sopping
-        :param class_weights: (list) [w0, w1,...,wc] for classification task, specify the weight for weighted loss
-        :param mean: (bool) if False the applied gradients are computed as the sum of every iteration, else as the mean
-        :return: a dict containing all the considered metrics in <gnn>.history
-        """
-        # classification vs regression LKO problem: see :param dataset: for details
-        if all(isinstance(i, GraphObject) for i in dataset): dataset = [dataset]
-        # Shuffling procedure: fix/not fix seed parameter, then shuffle classes and/or elements in each class/dataset
-        if seed: np.random.seed(seed)
-        np.random.shuffle(dataset)
-        for i in dataset: np.random.shuffle(i)
-        # Dataset creation, based on param <dataset>
-        if useVa: number_of_batches += 1
-        dataset_batches = [utils.getbatches(elem, node_aggregation=node_aggregation,
-                                            number_of_batches=number_of_batches, one_graph_per_batch=False)
-                           for i, elem in enumerate(dataset)]
-        flatten = lambda l: [item for sublist in l for item in sublist]
-        flattened = [flatten([i[j] for i in dataset_batches]) for j in range(number_of_batches)]
-        # shuffle again to mix classes inside batches, so that i-th class does not appears there at the same position
-        for i in flattened: np.random.shuffle(i)
-        # Final dataset for LKO procedure: merge graphs belonging to classes/dataset to obtain 1 GraphObject per batch
-        dataset = [GraphObject.merge(i, node_aggregation=node_aggregation) for i in flattened]
-        # results
-        metrics = {i: list() for i in list(self.extra_metrics) + ['It', 'Loss']}
-        if acc_classes: metrics['Acc Classes'] = list()
-        # LKO PROCEDURE
-        len_dataset = len(dataset) - (1 if useVa else 0)
-        for i in range(len_dataset):
-            # split dataset in training/validation/test set
-            gTr = dataset.copy()
-            gTe = gTr.pop(i)
-            gVa = gTr.pop(-1) if useVa else None
-            # normalization procedure
-            utils.normalize_graphs(gTr, gVa, gTe, based_on=normalize_method)
-            # gnn creation, learning and test
-            print('GNN {0}/{1}'.format(i + 1, len_dataset))
-            gnn_temp = self.copy(copy_weights=False, path_writer=self.path_writer + str(i))
-            gnn_temp.train(gTr, epochs, gVa, validation_freq, max_fails, class_weights, mean=mean, verbose=verbose)
-            M = gnn_temp.test(gTe, acc_classes=acc_classes)
-            # evaluate metrics
-            for m in M: metrics[m].append(M[m])
-        return metrics
-
-    ## STATIC METHODs #################################################################################################
-    @staticmethod
-    def ArcNode2SparseTensor(ArcNode) -> tf.Tensor:
-        # ArcNode Tensor, then reordered to be correctly computable. NOTE: reorder() recommended by TF2.0+
-        indices = [[ArcNode.row[i], ArcNode.col[i]] for i in range(ArcNode.shape[0])]
-        arcnode = tf.SparseTensor(indices, values=ArcNode.data, dense_shape=ArcNode.shape)
-        arcnode = tf.sparse.transpose(arcnode)
-        arcnode = tf.sparse.reorder(arcnode)
-        arcnode = tf.cast(arcnode, dtype=tf.float32)
-        return arcnode
-
-    # -----------------------------------------------------------------------------------------------------------------
-    @staticmethod
-    def write_net_weights(writer: tf.summary.SummaryWriter, val_list: list[tf.Tensor], epoch: int, net_name: str) -> None:
-        if net_name not in ['N1', 'N2']: raise ValueError('param net_name must be in [N1,N2]')
-        weights, biases = val_list[0::2], val_list[1::2]
-        length = len(weights)
-        names = [net_name + ' L' + str(i) for i in range(length)]
-        with writer.as_default():
-            with tf.name_scope('Nets: Weights'):
-                for i in range(length): tf.summary.histogram(names[i], weights[i], step=epoch)
-            with tf.name_scope('Net: Biases'):
-                for i in range(length): tf.summary.histogram(names[i], biases[i], step=epoch)
-
-    # -----------------------------------------------------------------------------------------------------------------
-    @staticmethod
-    def write_vals(writer: tf.summary.SummaryWriter, metrics: dict[str, float], epoch: int) -> None:
-        if type(metrics) != dict: raise TypeError('type of param <metrics> must be dict')
-        names = {'Acc': 'Accuracy', 'Bacc': 'Balanced Accuracy', 'Ck': 'Cohen\'s Kappa', 'Js': 'Jaccard Score',
-                 'Fs': 'F1-Score', 'Prec': 'Precision Score', 'Rec': 'Recall Score', 'Tpr': 'TPR', 'Tnr': 'TNR',
-                 'Fpr': 'FPR', 'Fnr': 'FNR', 'Loss': 'Loss', 'It': 'Iteration @ Convergence'}
-        namescopes = {**{i: 'Accuracy & Loss' for i in ['Acc', 'Bacc', 'It', 'Loss']},
-                      **{i: 'F-Score, Precision and Recall' for i in ['Fs', 'Prec', 'Rec']},
-                      **{i: 'Positive and Negative Rates' for i in ['Tpr', 'Tnr', 'Fpr', 'Fnr']},
-                      **{i: 'Scores' for i in ['Ck', 'Js']}}
-        with writer.as_default():
-            for i in metrics:
-                with tf.name_scope(namescopes[i]):
-                    tf.summary.scalar(names[i], metrics[i], step=epoch, description=names[i])
-
->>>>>>> b9064bf8
+   
 
 #######################################################################################################################
 ### CLASS GNN - GRAPH BASED ###########################################################################################
